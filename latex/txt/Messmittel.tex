\subsection{Wägezelle}

Wägezellen messen mechanische Verformungen.
Wird auf eine Wägezelle eine Gewichtskraft \mbox{$F = m \cdot g \: [\frac{kg \cdot m}{s^2}]$} (m = aufgebrachte Masse und $g = 9.81 \: \frac{m}{s^2}$)  aufgebracht, verformt sich diese unter der Krafteinwirkung.
Auf der Wägezelle sind Dehnungsmessstreifen aufgebracht, deren Widerstand sich bei Verformung ändert.
Die Dehnungsmessstreifen sind in einer Wheatstone-Brücke verschaltet, die die Widerstandsänderung in eine Spannungsänderung umwandelt, die meist nur im Bereich weniger Millivolt liegt.
<<<<<<< HEAD
Diese Spannungsänderung ist proportional zu aufgebrachten Gewichtskraft.\\
\\
In diesem Versuch wird eine Wägezelle mit dem Wägesensor HX711 eingesetzt.
Der Sensor HX711 ist ein Analog-Digital-Wandler, der die analogen Spannungsänderungen der Wheatstone-Brücke verstärkt und in ein digitales Signal umwandelt.
Dieses digitale Signal kann dann von einem Mikrocontroller verarbeitet werden.
In diesem Projekt wird der Arduino Nano verwendet. \\
\begin{center}
    \centering
    \includegraphics[width=0.9\textwidth]{img/Nano-Pinlayout.png}
    \captionof{figure}[Nano-Pinlayout ]{Nano-Pinlayout \cite{Arduino}}\label{Nano-Pinlayout}
\end{center}

\begin{center}
    \centering
    \includegraphics[width=0.6\textwidth]{img/HX711.png}
    \captionof{figure}[HX711]{HX711 \cite{prilchen}}\label{HX711}
\end{center}

\begin{figure}
   \centering
   \includegraphics[width=0.6\textwidth]{img/wägezelle_verschaltung.png}
   \caption{HX711 Schaltung mit Arduino Nano \cite{prilchen}}
   \label{HX711-Nano-Schaltung}
\end{figure}


Um die Signale der Wägezelle an den HX711 weiterzugeben und die Signale des HX711 mit dem Arduino Nano verarbeiten und die Daten lesbar darzustellen, müssen die drei Komponenten miteinander verschaltet werden und korrekt kommunizieren. \\
Zuerst wird die Wägezelle an eine 5 V Gleichstromquelle angeschlossen und dann mit dem HX711 verbunden. Wodurch die Wägezelle die analogen Signale an den HX711 weitergeben kann. Der HX711 wandelt sie dann in ein digitales Signal und gibt dieses an den Arduino Nano weiter. Der VCC-Pin HX711 wird mit dem 5V-Pin des Arduino Nano verbunden. Der GND-Pin mit dem GND-Pin des Ardiunos. Der DT-Pin ist der Datenausgang des HX711 und wird mit irgendeinem der Digital-Pins des Nanos verbunden, genauso wie der SCK-Pin, z.B. $DT-Pin -> D3-Pin$ und $SCK-Pin -> D2-Pin$. Der SCK-Pin oder serial-clock-Pin steuert die Übertragung des Signals des DT-Pins. Der Arduino gibt auf dem SCK-Pin den Takt vor, mit dem der HX711 die Daten an den Mikrocontroller sendet. Der Ardiuno setzt den SCK-Pin auf high und dann wieder auf low. Dieser Wechsel, vom Ende eines low-Signals zu einem high- und wieder einem low-Signal ist ein Takt. Der HX711 sendet dann pro Takt ein Bit, also einen low-Puls für 0 und einen high-Puls für 1. \\
\\
Der Arduino-Nano wird dann an einen Computer angeschlossen.
In der Arduino IDE können mithilfe der passenden Library und einem Code die Daten ausgelesen und gespeichert werden.
\\
\\
Der auf dem Arduino ausgeführte C-Code liest periodisch den analogen Wert des HX711 aus. Zunächst muss der Sensor initialisiert werden. Dies geschieht durch:
\begin{enumerate}
    \item \textbf{Angabe eines Kalibrationswertes}: Dieser Wert dient der genauen Gewichtsmessung.
    \item \textbf{Tara-Einstellung}: Die Waage wird auf 0 kg gesetzt, um sicherzustellen, dass nachfolgende Messungen korrekt sind.
\end{enumerate}
Nach der Initialisierung ist die Waage bereit, Messdaten auszugeben.
\\
Für die Ausgabe eines Messwerts werden die gemessenen Daten über den Serial-Port übertragen.
Dabei wird angegeben, ob die Messung von der linken oder rechten Waage stammt.
Die Ausgabe erfolgt beispielsweise wie folgt:
\begin{center}
    \texttt{Gewicht rechts [kg]: -0.00118}  \\
    \texttt{Gewicht links [kg]: -0.00321} \\
    \texttt{Gewicht rechts [kg]: -0.00118} \\
    \texttt{Gewicht links [kg]: -0.00223} \\
\end{center}
Der serielle Monitor verarbeitet die Ausgabe des Arduinos und ergänzt jeden Messwert mit einem Zeitstempel, der den Zeitpunkt angibt, zu dem der Messwert den Computer erreicht. Dadurch wird es möglich, die seriellen Daten in Echtzeit als Graph über die Zeit darzustellen, wie in Abbildung \ref{fig:serial_output} veranschaulicht.
%todo:
\begin{figure}[h!]
    \centering
    \includegraphics[width=0.7\textwidth]{img/serial_output_example.png} % Screenshot oder Beispiel
    \caption{Ausgabe der Messdaten mit Python}
    \label{fig:serial_output}
\end{figure}
\\
Allen Daten werden in einem CSV-Format gespeichert.
Sie können nun beliebig aufbereitet und analysiert werden.
% Der C Code auf dem Arduino liest periodisch den analogen Wert des HX711 aus, muss dafür aber zuerst initialisiert werden.
% Dazu wird ein Kalibrationswert angegeben und anschließend die Waage auf 0 kg getared.
% Nun ist die Waage initialisiert und bereit, Messdaten auszugeben.
% Soll ein Messwert ausgegeben werden, so werden die Daten an den Serial-Port ausgegeben, mit dem Hinweis, ob der Messwert von links oder rechts stammt.
% \begin{center}
%     Gewicht links: ...  \\
%     Gewicht rechts: ...
% \end{center}
% An dem Serial-Port angekommen werden die Daten von einem zweiten parallel laufenden Python Skript ausgewertet.
% Dabei können die Daten in Echtzeit in einer web App dargestellt werden und werden gleichzeitig aufgezeichnet im CSV-Format.
% \\
% Diese Daten können nun auf verschiedene Art und Weisen mithilfe von Python dargestellt werden.






=======
Diese Spannungsänderung ist proportional zur aufgebrachten Gewichtskraft. Unten dargestellt in \autoref{CAD Darstellung Wägezelle} ist der Aufbau einer Wägezelle als CAD-Modell. \\
\begin{figure}
    \centering
    \includegraphics[width=0.9\textwidth]{img/CAD Wägezelle.png}
    \captionof{figure}{CAD Darstellung Wägezelle}\label{CAD Darstellung Wägezelle}
\end{center}

>>>>>>> 689d6b4b
\subsection{Elektromyographie}

Mit einem EMG kann die elektrische Muskel-Aktivität gemessen werden.

Dazu wird die elektrische Aktivität in einem ruhenden und einem kontrahierten Muskel gemessen. Das Signal entsteht aus dem Aktionspotential der Muskelfasermembran und dem Depolarisations- und Repolarisationsverlauf, der in \autoref{Depolarisations- und Repolarisationsverlauf} als Funktion der Zeit dargestellt ist. Im Ruhetonus liegt das Potential zwischen $-80$ und  $-90$ mV.
<<<<<<< HEAD
\begin{figure}[h!]
      \centering
      \includegraphics[width=0.8\textwidth]{img/De- Repolarisation.PNG}
      \caption{De- und Repolarisation und Aktionspotential Muskelfasermembran \cite{Vorlesung-Muskulatur-EMG}}
      \label{fig:depolarisations-und-repolarisationsverlauf}
\end{figure}
% \begin{center}[h!]
%     \centering
%     \includegraphics[width=0.8\textwidth]{img/De- Repolarisation.PNG}
%     \captionof{figure}[De- und Repolarisation und Aktionspotential Muskelfasermembran]{De- und Repolarisation und Aktionspotential Muskelfasermembran \cite{Vorlesung Dr. Lehner: Muskulatur-EMG}}
%     \label{fig:depolarisations-und-repolarisationsverlauf}
% \end{center}
=======

\begin{center}[h!]
    \centering
    \includegraphics[width=0.8\textwidth]{img/De- Repolarisation.PNG}
    \captionof{figure}[De- und Repolarisation und Aktionspotential Muskelfasermembran]{De- und Repolarisation und Aktionspotential Muskelfasermembran \cite{Vorlesung-Muskulatur-EMG}}\label{Depolarisations- und Repolarisationsverlauf}
\end{center}
>>>>>>> 689d6b4b

Eine Muskelkontraktion startet auf Sarkomerebene. Durch das Zusammenwirken aller Sarkomere wird die Umwandlung von chemischer Energie in mechanische Energie als Kontraktion des Muskels sichtbar.\\
\\
Ein  Nervenimpuls gelangt als Aktionspotential über das Axon eines Motoneurons zum Axonende. \\
Durch Neurotransmitter die in den postsynaptischen Spalt ausgeschüttet und dann an den Rezeptor der postsynaptischen Membran binden, wird der Prozess der Depolarisation in der Muskelfaser ausgelöst, der auf der linken Seite von  \autoref{fig:depolarisations-und-repolarisationsverlauf} dargestellt ist:\\
\\
Der Rezeptor ist ein Kanal für Kationen, also positiv geladene Ionen wie Natrium-, Calcium- oder Kaliumionen. Wird der Ionenkanal geöffnet, kommt es zum Einfluss von Kationen und zu einer  Depolarisation der Muskelfaser. Wird ein gewisses Schwellenpotential überschritten, öffnen sich spannungsabhängige Natrium-Kanäle, wodurch ein Aktionspotential ausgelöst wird, das als EMG-Signal gemessen werden kann. In \autoref{fig:depolarisations-und-repolarisationsverlauf} als Schwelle gekennzeichet, ab der die Steigung der Potential-Funktion zunimmt, bis die Funktion bis $+20$ bis $+30$ mV steigt.
Das Aktionenpotential löst nun wiederum die Öffnung von spannungsgesteuerten Calcium-Kanälen aus, wodurch Calcium-Ionen in der Muskelfaser freigesetzt werden. Es kommt zu einer Anhäufung von Calcium-Ionen in der Muskelfaser. Dadurch steigt Calciumkonzentration, was die Kontraktion der Muskelfaser auslöst. \\
Noch bevor der Höhepunkt des Aktionspotentials erreicht ist, werden die Natriumkanäle inaktiv und positiv geladene Kalium strömen aus der Zelle. Das Potential nähert sich nach einer Hyperpolarisationsphase, während der das Pontential unter das Ruhepotential von $-80$ mV fällt, wieder dem Ruhepotential an.

Die EMG-Messung findet in der Hochschule im Labor für Ergonomie statt. Die Daten werden mithilfe eines Programms von NORAXON ausgelesen und analysiert.

<|MERGE_RESOLUTION|>--- conflicted
+++ resolved
@@ -4,15 +4,12 @@
 Wird auf eine Wägezelle eine Gewichtskraft \mbox{$F = m \cdot g \: [\frac{kg \cdot m}{s^2}]$} (m = aufgebrachte Masse und $g = 9.81 \: \frac{m}{s^2}$)  aufgebracht, verformt sich diese unter der Krafteinwirkung.
 Auf der Wägezelle sind Dehnungsmessstreifen aufgebracht, deren Widerstand sich bei Verformung ändert.
 Die Dehnungsmessstreifen sind in einer Wheatstone-Brücke verschaltet, die die Widerstandsänderung in eine Spannungsänderung umwandelt, die meist nur im Bereich weniger Millivolt liegt.
-<<<<<<< HEAD
-Diese Spannungsänderung ist proportional zu aufgebrachten Gewichtskraft.\\
-\\
-In diesem Versuch wird eine Wägezelle mit dem Wägesensor HX711 eingesetzt.
-Der Sensor HX711 ist ein Analog-Digital-Wandler, der die analogen Spannungsänderungen der Wheatstone-Brücke verstärkt und in ein digitales Signal umwandelt.
-Dieses digitale Signal kann dann von einem Mikrocontroller verarbeitet werden.
-In diesem Projekt wird der Arduino Nano verwendet. \\
-\begin{center}
+Diese Spannungsänderung ist proportional zur aufgebrachten Gewichtskraft. Unten dargestellt in \autoref{CAD Darstellung Wägezelle} ist der Aufbau einer Wägezelle als CAD-Modell. \\
+\begin{figure}
     \centering
+    \includegraphics[width=0.9\textwidth]{img/CAD Wägezelle.png}
+    \captionof{figure}{CAD Darstellung Wägezelle}\label{CAD Darstellung Wägezelle}
+\end{center}
     \includegraphics[width=0.9\textwidth]{img/Nano-Pinlayout.png}
     \captionof{figure}[Nano-Pinlayout ]{Nano-Pinlayout \cite{Arduino}}\label{Nano-Pinlayout}
 \end{center}
@@ -83,21 +80,17 @@
 
 
 
-=======
-Diese Spannungsänderung ist proportional zur aufgebrachten Gewichtskraft. Unten dargestellt in \autoref{CAD Darstellung Wägezelle} ist der Aufbau einer Wägezelle als CAD-Modell. \\
-\begin{figure}
-    \centering
-    \includegraphics[width=0.9\textwidth]{img/CAD Wägezelle.png}
-    \captionof{figure}{CAD Darstellung Wägezelle}\label{CAD Darstellung Wägezelle}
-\end{center}
-
->>>>>>> 689d6b4b
 \subsection{Elektromyographie}
 
 Mit einem EMG kann die elektrische Muskel-Aktivität gemessen werden.
 
 Dazu wird die elektrische Aktivität in einem ruhenden und einem kontrahierten Muskel gemessen. Das Signal entsteht aus dem Aktionspotential der Muskelfasermembran und dem Depolarisations- und Repolarisationsverlauf, der in \autoref{Depolarisations- und Repolarisationsverlauf} als Funktion der Zeit dargestellt ist. Im Ruhetonus liegt das Potential zwischen $-80$ und  $-90$ mV.
-<<<<<<< HEAD
+
+\begin{center}[h!]
+    \centering
+    \includegraphics[width=0.8\textwidth]{img/De- Repolarisation.PNG}
+    \captionof{figure}[De- und Repolarisation und Aktionspotential Muskelfasermembran]{De- und Repolarisation und Aktionspotential Muskelfasermembran \cite{Vorlesung-Muskulatur-EMG}}\label{Depolarisations- und Repolarisationsverlauf}
+\end{center}
 \begin{figure}[h!]
       \centering
       \includegraphics[width=0.8\textwidth]{img/De- Repolarisation.PNG}
@@ -110,14 +103,6 @@
 %     \captionof{figure}[De- und Repolarisation und Aktionspotential Muskelfasermembran]{De- und Repolarisation und Aktionspotential Muskelfasermembran \cite{Vorlesung Dr. Lehner: Muskulatur-EMG}}
 %     \label{fig:depolarisations-und-repolarisationsverlauf}
 % \end{center}
-=======
-
-\begin{center}[h!]
-    \centering
-    \includegraphics[width=0.8\textwidth]{img/De- Repolarisation.PNG}
-    \captionof{figure}[De- und Repolarisation und Aktionspotential Muskelfasermembran]{De- und Repolarisation und Aktionspotential Muskelfasermembran \cite{Vorlesung-Muskulatur-EMG}}\label{Depolarisations- und Repolarisationsverlauf}
-\end{center}
->>>>>>> 689d6b4b
 
 Eine Muskelkontraktion startet auf Sarkomerebene. Durch das Zusammenwirken aller Sarkomere wird die Umwandlung von chemischer Energie in mechanische Energie als Kontraktion des Muskels sichtbar.\\
 \\
