--- conflicted
+++ resolved
@@ -1,13 +1,8 @@
 \subsection{Wägezelle}
 
-<<<<<<< HEAD
-In diesem Versuch werden Wägezellen eingesetzt um etwaige Ungleichgewichte
-In diesem Versuch wird eine Wägezelle mit dem Wägesensor HX711 eingesetzt, der in \autoref{fig:HX711} dargestellt ist.
-=======
 In diesem Versuch werden Wägezellen eingesetzt um etwaige Ungleichgewichte beim Ausführen einer Kniebeuge zu messen. Hierzu stellt sich der Proband auf zwei Wägezellen und führt eine Kniebeuge aus, die Wägezellen messen während dessen die auf ihnen lastende Gewichtskraft. Wird eine Seite während der Kniebeuge stärker belastet, sollte die jeweilige Wägezelle einen höhren Wert messen. \\
-\\ 
+\\
 An die Wägezelle ist der Wägesensor HX711 angeschlossen, der in \autoref{fig:HX711} dargestellt ist.
->>>>>>> 62840fb0
 Der Sensor HX711 ist ein Analog-Digital-Wandler, der die analogen Spannungsänderungen der Wheatstone-Brücke verstärkt und in ein digitales Signal umwandelt.
 Dieses digitale Signal kann dann von einem Mikrocontroller verarbeitet werden.
 In diesem Projekt wird der Arduino Nano verwendet wie in \autoref{fig:Nano-Pinlayout} dargestellt.
@@ -17,10 +12,7 @@
     \caption{Nano-Pinlayout \cite{Arduino}}
     \label{fig:Nano-Pinlayout}
 \end{figure}
-<<<<<<< HEAD
 ~\\
-=======
->>>>>>> 62840fb0
 \begin{figure}[h!]
     \centering
     \includegraphics[width=0.6\textwidth]{img/HX711.png}
